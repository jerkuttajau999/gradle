--- conflicted
+++ resolved
@@ -68,28 +68,16 @@
     private final boolean refreshKeys;
     private final FileResourceListener fileResourceListener;
 
-<<<<<<< HEAD
-    public DefaultSignatureVerificationServiceFactory(RepositoryTransportFactory transportFactory,
-                                                      GlobalScopedCacheBuilderFactory cacheRepository,
-                                                      InMemoryCacheDecoratorFactory decoratorFactory,
-                                                      BuildOperationExecutor buildOperationExecutor,
-                                                      FileHasher fileHasher,
-                                                      BuildScopedCacheBuilderFactory buildScopedCache,
-                                                      BuildCommencedTimeProvider timeProvider,
-                                                      boolean refreshKeys) {
-=======
     public DefaultSignatureVerificationServiceFactory(
-        RepositoryTransportFactory transportFactory,
-        GlobalScopedCache cacheRepository,
-        InMemoryCacheDecoratorFactory decoratorFactory,
-        BuildOperationExecutor buildOperationExecutor,
-        FileHasher fileHasher,
-        BuildScopedCache buildScopedCache,
-        BuildCommencedTimeProvider timeProvider,
-        boolean refreshKeys,
-        FileResourceListener fileResourceListener
-    ) {
->>>>>>> b93888ce
+            RepositoryTransportFactory transportFactory,
+            GlobalScopedCacheBuilderFactory cacheRepository,
+            InMemoryCacheDecoratorFactory decoratorFactory,
+            BuildOperationExecutor buildOperationExecutor,
+            FileHasher fileHasher,
+            BuildScopedCacheBuilderFactory buildScopedCache,
+            BuildCommencedTimeProvider timeProvider,
+            boolean refreshKeys,
+            FileResourceListener fileResourceListener) {
         this.transportFactory = transportFactory;
         this.cacheRepository = cacheRepository;
         this.decoratorFactory = decoratorFactory;
