--- conflicted
+++ resolved
@@ -71,12 +71,7 @@
         inProject(":") {
             onPlugin('org.jetbrains.gradle.plugin.idea-ext') {
                 failsWith([
-<<<<<<< HEAD
-                    (missingAnnotationMessage { type('BuildIdeArtifact').property('artifact').kind('an input or output annotation').includeLink() }): ERROR,
-                    (missingAnnotationMessage { type('BuildIdeArtifact').property('outputDirectory').kind('an input or output annotation').includeLink() }): ERROR,
-=======
-                    "Type 'BuildIdeArtifact': property 'artifact' is not annotated with an input or output annotation.": WARNING
->>>>>>> 2389365c
+                    (missingAnnotationMessage { type('BuildIdeArtifact').property('artifact').kind('an input or output annotation').includeLink() }): ERROR
                 ])
             }
         }
