--- conflicted
+++ resolved
@@ -72,7 +72,6 @@
     }
 
     protected SmokeTestGradleRunner runnerForLocation(File projectDir, String agpVersion, String... tasks) {
-<<<<<<< HEAD
         def runnerArgs = [[
             // TODO: the versions of KGP we use still access Task.project from a cacheIf predicate
             "-Dorg.gradle.configuration-cache.internal.task-execution-access-pre-stable=true",
@@ -88,9 +87,6 @@
             def jdk = AvailableJavaHomes.getJdk(JavaVersion.VERSION_11)
             runnerArgs += "-Dorg.gradle.java.home=${jdk.javaHome}"
         }
-=======
-        def runnerArgs = [["-DagpVersion=$agpVersion", "-DkotlinVersion=$kotlinVersion", "--stacktrace"], tasks].flatten()
->>>>>>> 68dfa551
         def runner = runner(*runnerArgs)
             .withProjectDir(projectDir)
             .withTestKitDir(homeDir)
