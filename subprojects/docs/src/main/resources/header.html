--- conflicted
+++ resolved
@@ -108,6 +108,7 @@
             <li><a class="nav-dropdown" data-toggle="collapse" href="#migrating-to-gradle" aria-expanded="false" aria-controls="migrating-to-gradle">Migrating to Gradle</a>
                 <ul id="migrating-to-gradle">
                     <li><a href="https://guides.gradle.org/migrating-from-maven/">Migrating From Maven</a></li>
+                    <li><a href="/userguide/migrating_from_ant.html">Migrating From Ant</a></li>
                 </ul>
             </li>
             <li id="tutorials"><a href="https://guides.gradle.org/#getting-started">Getting Started Guides</a></li>
@@ -127,17 +128,6 @@
         <h3 id="getting-started">Managing Gradle Projects</h3>
         <ul>
             <li><a href="https://guides.gradle.org/creating-new-gradle-builds/">Creating New Gradle Builds</a></li>
-<<<<<<< HEAD
-            <li><a href="https://guides.gradle.org/creating-build-scans/">Creating Build Scans</a></li>
-            <li><a href="/userguide/kotlin_dsl.html">Gradle Kotlin DSL Primer</a></li>
-            <li><a href="https://guides.gradle.org/migrating-from-maven/">Migrating From Maven</a></li>
-            <li><a href="/userguide/migrating_from_ant.html">Migrating From Ant</a></li>
-        </ul>
-
-        <h3 id="using-gradle-builds">Running Gradle Builds</h3>
-        <ul>
-            <li><a href="/userguide/command_line_interface.html">Command-Line Interface</a></li>
-=======
             <li><a href="https://guides.gradle.org/creating-build-scans/">Inspecting Gradle Builds</a></li>
             <li><a class="nav-dropdown" data-toggle="collapse" href="#organizing-gradle-projects" aria-expanded="false" aria-controls="organizing-gradle-projects">Organizing Project Structure</a>
                 <ul id="organizing-gradle-projects">
@@ -154,7 +144,6 @@
                     <li><a href="https://guides.gradle.org/using-build-cache/">Using the Build Cache</a></li>
                 </ul>
             </li>
->>>>>>> 8dbf52be
             <li><a class="nav-dropdown" data-toggle="collapse" href="#customizing-execution" aria-expanded="false" aria-controls="customizing-execution">Customizing Execution</a>
                 <ul id="customizing-execution">
                     <li><a href="/userguide/build_environment.html">Configuring the Build Environment</a></li>
