--- conflicted
+++ resolved
@@ -123,14 +123,9 @@
             ExecutionTimeValue<? extends T> value = provider.calculateExecutionTimeValue();
             if (value.isMissing()) {
                 visitor.execute(ExecutionTimeValue.missing());
-<<<<<<< HEAD
-            } else if (value.isFixedValue()) {
+            } else if (value.hasFixedValue()) {
                 // transform preserving side effects
                 visitor.execute(ExecutionTimeValue.value(value.toValue().transform(ImmutableList::of)));
-=======
-            } else if (value.hasFixedValue()) {
-                visitor.execute(ExecutionTimeValue.fixedValue(ImmutableList.of(value.getFixedValue())));
->>>>>>> a66a834f
             } else {
                 visitor.execute(ExecutionTimeValue.changingValue(value.getChangingValue()
                     .map(transformer(ImmutableList::of))
