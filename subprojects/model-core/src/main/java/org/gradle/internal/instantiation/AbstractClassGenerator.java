/*
 * Copyright 2018 the original author or authors.
 *
 * Licensed under the Apache License, Version 2.0 (the "License");
 * you may not use this file except in compliance with the License.
 * You may obtain a copy of the License at
 *
 *      http://www.apache.org/licenses/LICENSE-2.0
 *
 * Unless required by applicable law or agreed to in writing, software
 * distributed under the License is distributed on an "AS IS" BASIS,
 * WITHOUT WARRANTIES OR CONDITIONS OF ANY KIND, either express or implied.
 * See the License for the specific language governing permissions and
 * limitations under the License.
 */

package org.gradle.internal.instantiation;

import com.google.common.collect.ImmutableList;
import com.google.common.collect.ImmutableSet;
import com.google.common.collect.LinkedHashMultimap;
import com.google.common.collect.SetMultimap;
import groovy.lang.Closure;
import groovy.lang.GroovyObject;
import org.gradle.api.Action;
import org.gradle.api.NonExtensible;
import org.gradle.api.internal.DynamicObjectAware;
import org.gradle.api.internal.IConventionAware;
import org.gradle.api.plugins.ExtensionAware;
import org.gradle.api.provider.HasMultipleValues;
import org.gradle.api.provider.MapProperty;
import org.gradle.api.provider.Property;
import org.gradle.internal.Cast;
import org.gradle.internal.extensibility.NoConventionMapping;
import org.gradle.internal.logging.text.TreeFormatter;
import org.gradle.internal.reflect.ClassDetails;
import org.gradle.internal.reflect.ClassInspector;
import org.gradle.internal.reflect.Instantiator;
import org.gradle.internal.reflect.JavaPropertyReflectionUtil;
import org.gradle.internal.reflect.MethodSet;
import org.gradle.internal.reflect.PropertyAccessorType;
import org.gradle.internal.reflect.PropertyDetails;
import org.gradle.internal.service.ServiceLookup;
import org.gradle.internal.service.ServiceRegistry;

import javax.annotation.Nullable;
import javax.inject.Inject;
import java.lang.annotation.Annotation;
import java.lang.ref.WeakReference;
import java.lang.reflect.Constructor;
import java.lang.reflect.Field;
import java.lang.reflect.InvocationTargetException;
import java.lang.reflect.Method;
import java.lang.reflect.Modifier;
import java.lang.reflect.Type;
import java.util.ArrayList;
import java.util.Collection;
import java.util.HashMap;
import java.util.LinkedHashMap;
import java.util.List;
import java.util.Map;
import java.util.Set;
import java.util.WeakHashMap;
import java.util.concurrent.locks.Lock;
import java.util.concurrent.locks.ReentrantLock;

/**
 * Generates a subclass of the target class to mix-in some DSL behaviour.
 *
 * <ul>
 * <li>For each property, a convention mapping is applied. These properties may have a setter method.</li>
 * <li>For each property whose getter is annotated with {@code Inject}, a service instance will be injected instead. These properties may have a setter method and may be abstract.</li>
 * <li>For each mutable property as set method is generated.</li>
 * <li>For each method whose last parameter is an {@link org.gradle.api.Action}, an override is generated that accepts a {@link groovy.lang.Closure} instead.</li>
 * <li>Coercion from string to enum property is mixed in.</li>
 * <li>{@link groovy.lang.GroovyObject} and {@link DynamicObjectAware} is mixed in to the class.</li>
 * <li>An {@link ExtensionAware} implementation is added, unless {@link NonExtensible} is attached to the class.</li>
 * <li>An {@link IConventionAware} implementation is added, unless {@link NoConventionMapping} is attached to the class.</li>
 * </ul>
 */
abstract class AbstractClassGenerator implements ClassGenerator {
    private static final Map<Object, Map<Class<?>, CachedClass>> GENERATED_CLASSES = new HashMap<Object, Map<Class<?>, CachedClass>>();
    private static final Lock CACHE_LOCK = new ReentrantLock();
    private final ImmutableSet<Class<? extends Annotation>> disabledAnnotations;
    private final ImmutableSet<Class<? extends Annotation>> enabledAnnotations;

    public AbstractClassGenerator(Collection<? extends InjectAnnotationHandler> allKnownAnnotations, Collection<Class<? extends Annotation>> enabledAnnotations) {
        this.enabledAnnotations = ImmutableSet.copyOf(enabledAnnotations);
        ImmutableSet.Builder<Class<? extends Annotation>> builder = ImmutableSet.builder();
        for (InjectAnnotationHandler handler : allKnownAnnotations) {
            if (!enabledAnnotations.contains(handler.getAnnotation())) {
                builder.add(handler.getAnnotation());
            }
        }
        this.disabledAnnotations = builder.build();
    }

    public <T> GeneratedClass<? extends T> generate(Class<T> type) {
        CACHE_LOCK.lock();
        try {
            return Cast.uncheckedCast(generateUnderLock(type));
        } finally {
            CACHE_LOCK.unlock();
        }
    }

    private GeneratedClass<?> generateUnderLock(Class<?> type) {
        Map<Class<?>, CachedClass> cache = GENERATED_CLASSES.get(key());
        if (cache == null) {
            // Use weak keys to allow the type to be garbage collected. The entries maintain only weak and soft references to the type and the generated class
            cache = new WeakHashMap<Class<?>, CachedClass>();
            GENERATED_CLASSES.put(key(), cache);
        }
        CachedClass generatedClass = cache.get(type);
        if (generatedClass != null) {
            GeneratedClass<?> wrapper = generatedClass.asWrapper();
            if (wrapper != null) {
                return wrapper;
            }
            // Else, the generated class has been collected, so generate a new one
        }

        List<CustomInjectAnnotationPropertyHandler> customAnnotationPropertyHandlers = new ArrayList<CustomInjectAnnotationPropertyHandler>(enabledAnnotations.size());

        ServicesPropertyHandler servicesHandler = new ServicesPropertyHandler();
        InjectAnnotationPropertyHandler injectionHandler = new InjectAnnotationPropertyHandler();
        PropertyTypePropertyHandler propertyTypedHandler = new PropertyTypePropertyHandler();
        ManagedTypeHandler managedTypeHandler = new ManagedTypeHandler();
        ExtensibleTypePropertyHandler extensibleTypeHandler = new ExtensibleTypePropertyHandler();
        DslMixInPropertyType dslMixInHandler = new DslMixInPropertyType(extensibleTypeHandler);

        // Order is significant. Injection handler should be at the end
        List<ClassGenerationHandler> handlers = new ArrayList<ClassGenerationHandler>(5 + enabledAnnotations.size() + disabledAnnotations.size());
        handlers.add(extensibleTypeHandler);
        handlers.add(dslMixInHandler);
        handlers.add(propertyTypedHandler);
        handlers.add(servicesHandler);
        handlers.add(managedTypeHandler);
        for (Class<? extends Annotation> annotation : enabledAnnotations) {
            customAnnotationPropertyHandlers.add(new CustomInjectAnnotationPropertyHandler(annotation));
        }
        handlers.addAll(customAnnotationPropertyHandlers);
        handlers.add(injectionHandler);

        // Order is significant
        List<ClassValidator> validators = new ArrayList<ClassValidator>(1 + disabledAnnotations.size());
        for (Class<? extends Annotation> annotation : disabledAnnotations) {
            validators.add(new DisabledAnnotationValidator(annotation));
        }
        validators.add(new InjectionAnnotationValidator(enabledAnnotations));

        final Class<?> subclass;
        try {
            ClassInspectionVisitor inspectionVisitor = start(type);

            inspectType(type, validators, handlers, extensibleTypeHandler);
            for (ClassGenerationHandler handler : handlers) {
                handler.applyTo(inspectionVisitor);
            }

            ClassGenerationVisitor generationVisitor = inspectionVisitor.builder();

            for (ClassGenerationHandler handler : handlers) {
                handler.applyTo(generationVisitor);
            }

            if (type.isInterface()) {
                generationVisitor.addDefaultConstructor();
            } else {
                for (Constructor<?> constructor : type.getConstructors()) {
                    generationVisitor.addConstructor(constructor);
                }
            }

            subclass = generationVisitor.generate();
        } catch (ClassGenerationException e) {
            throw e;
        } catch (Throwable e) {
            TreeFormatter formatter = new TreeFormatter();
            formatter.node("Could not generate a decorated class for ");
            formatter.appendType(type);
            formatter.append(".");
            throw new ClassGenerationException(formatter.toString(), e);
        }

<<<<<<< HEAD
        ImmutableList.Builder<Class<? extends Annotation>> injectedServicesByAnnotation = ImmutableList.builder();
        for (CustomInjectAnnotationPropertyHandler handler : customAnnotationPropertyHandlers) {
            if (handler.isUsed()) {
                injectedServicesByAnnotation.add(handler.getAnnotation());
            }
        }
        CachedClass cachedClass = new CachedClass(subclass, injectionHandler.getInjectedServices(), injectedServicesByAnnotation.build());
=======
        List<Class<?>> injectedServices = injectionHandler.getInjectedServices();
        CachedClass cachedClass = new CachedClass(type, subclass, injectedServices);
>>>>>>> e5f027d0
        cache.put(type, cachedClass);
        cache.put(subclass, cachedClass);
        return cachedClass.asWrapper();
    }

    /**
     * Returns the key to use to cache the classes generated by this generator.
     */
    protected abstract Object key();

    protected abstract ClassInspectionVisitor start(Class<?> type);

    protected abstract <T> T newInstance(Constructor<T> constructor, ServiceLookup services, Instantiator nested, Object[] params) throws InvocationTargetException, IllegalAccessException, InstantiationException;

    private void inspectType(Class<?> type, List<ClassValidator> validators, List<ClassGenerationHandler> generationHandlers, UnclaimedPropertyHandler unclaimedHandler) {
        ClassDetails classDetails = ClassInspector.inspect(type);
        ClassMetaData classMetaData = new ClassMetaData();
        assembleProperties(classDetails, classMetaData);

        for (ClassGenerationHandler handler : generationHandlers) {
            handler.startType(type);
        }

        for (Method method : classDetails.getAllMethods()) {
            for (ClassValidator validator : validators) {
                validator.validateMethod(method, PropertyAccessorType.of(method));
            }
        }

        for (PropertyDetails property : classDetails.getProperties()) {
            PropertyMetaData propertyMetaData = classMetaData.property(property.getName());
            for (ClassGenerationHandler handler : generationHandlers) {
                handler.visitProperty(propertyMetaData);
            }

            ClassGenerationHandler claimedBy = null;
            for (ClassGenerationHandler handler : generationHandlers) {
                if (!handler.claimProperty(propertyMetaData)) {
                    continue;
                }
                if (claimedBy == null) {
                    claimedBy = handler;
                } else {
                    handler.ambiguous(propertyMetaData);
                    break;
                }
            }
            if (claimedBy != null) {
                continue;
            }

            unclaimedHandler.unclaimed(propertyMetaData);
            for (Method method : property.getGetters()) {
                assertNotAbstract(type, method);
            }
            for (Method method : property.getSetters()) {
                assertNotAbstract(type, method);
            }
            for (Method method : propertyMetaData.setMethods) {
                assertNotAbstract(type, method);
            }
        }

        for (Method method : classDetails.getInstanceMethods()) {
            assertNotAbstract(type, method);
            for (ClassGenerationHandler handler : generationHandlers) {
                handler.visitInstanceMethod(method);
            }
        }

        visitFields(type, generationHandlers);
    }

    private void visitFields(Class<?> type, List<ClassGenerationHandler> generationHandlers) {
        for (Field field : type.getDeclaredFields()) {
            if (!Modifier.isStatic(field.getModifiers())) {
                for (ClassGenerationHandler handler : generationHandlers) {
                    handler.hasFields();
                }
                return;
            }
        }
        if (type.getSuperclass() != null && type.getSuperclass() != Object.class) {
            visitFields(type.getSuperclass(), generationHandlers);
        }
    }

    private void assembleProperties(ClassDetails classDetails, ClassMetaData classMetaData) {
        for (PropertyDetails property : classDetails.getProperties()) {
            PropertyMetaData propertyMetaData = classMetaData.property(property.getName());
            for (Method method : property.getGetters()) {
                propertyMetaData.addGetter(method);
            }
            for (Method method : property.getSetters()) {
                propertyMetaData.addSetter(method);
            }
        }
        for (Method method : classDetails.getInstanceMethods()) {
            Class<?>[] parameterTypes = method.getParameterTypes();
            if (parameterTypes.length == 1) {
                PropertyMetaData propertyMetaData = classMetaData.getProperty(method.getName());
                if (propertyMetaData != null) {
                    propertyMetaData.addSetMethod(method);
                }
            }
        }
    }

    private void assertNotAbstract(Class<?> type, Method method) {
        if (Modifier.isAbstract(type.getModifiers()) && Modifier.isAbstract(method.getModifiers())) {
            TreeFormatter formatter = new TreeFormatter();
            formatter.node("Cannot have abstract method ");
            formatter.appendMethod(method);
            formatter.append(".");
            throw new IllegalArgumentException(formatter.toString());
        }
        // Else, ignore abstract methods on non-abstract classes as some other tooling (e.g. the Groovy compiler) has decided this is ok
    }

    private class GeneratedClassImpl implements GeneratedClass<Object> {
        private final Class<?> generatedClass;
        private final Class<?> outerType;
        private final List<Class<?>> injectedServicesByType;
        private final List<Class<? extends Annotation>> injectedServicesByAnnotation;
        private final List<GeneratedConstructor<Object>> constructors;

        public GeneratedClassImpl(Class<?> generatedClass, @Nullable Class<?> outerType, List<Class<?>> injectedServicesByType, List<Class<? extends Annotation>> injectedServicesByAnnotation) {
            this.generatedClass = generatedClass;
            this.outerType = outerType;
            this.injectedServicesByType = injectedServicesByType;
            this.injectedServicesByAnnotation = injectedServicesByAnnotation;
            ImmutableList.Builder<GeneratedConstructor<Object>> builder = ImmutableList.builderWithExpectedSize(generatedClass.getDeclaredConstructors().length);
            for (final Constructor<?> constructor : generatedClass.getDeclaredConstructors()) {
                if (!constructor.isSynthetic()) {
                    builder.add(new GeneratedConstructorImpl(constructor));
                }
            }
            this.constructors = builder.build();
        }

        @Override
        public Class<Object> getGeneratedClass() {
            return Cast.uncheckedCast(generatedClass);
        }

        @Nullable
        @Override
        public Class<?> getOuterType() {
            return outerType;
        }

        @Override
        public List<GeneratedConstructor<Object>> getConstructors() {
            return constructors;
        }

        private class GeneratedConstructorImpl implements GeneratedConstructor<Object> {
            private final Constructor<?> constructor;

            public GeneratedConstructorImpl(Constructor<?> constructor) {
                this.constructor = constructor;
            }

            @Override
            public Object newInstance(ServiceLookup services, Instantiator nested, Object[] params) throws InvocationTargetException, IllegalAccessException, InstantiationException {
                return AbstractClassGenerator.this.newInstance(constructor, services, nested, params);
            }

            @Override
            public boolean requiresServiceByType(Class<?> serviceType) {
                for (Class<?> parameterType : constructor.getParameterTypes()) {
                    if (parameterType.isAssignableFrom(serviceType)) {
                        return true;
                    }
                }
                for (Class<?> injectedService : injectedServicesByType) {
                    if (injectedService.isAssignableFrom(serviceType)) {
                        return true;
                    }
                }
                return false;
            }

            @Override
            public boolean requiresServiceByAnnotation(Class<? extends Annotation> serviceAnnotation) {
                return injectedServicesByAnnotation.contains(serviceAnnotation);
            }

            @Override
            public Class<?>[] getParameterTypes() {
                return constructor.getParameterTypes();
            }

            @Override
            public Type[] getGenericParameterTypes() {
                return constructor.getGenericParameterTypes();
            }

            @Nullable
            @Override
            public <S extends Annotation> S getAnnotation(Class<S> annotation) {
                return constructor.getAnnotation(annotation);
            }

            @Override
            public int getModifiers() {
                return constructor.getModifiers();
            }
        }
    }

    private class CachedClass {
        // Keep a weak reference to the generated class, to allow it to be collected
        private final WeakReference<Class<?>> generatedClass;
        private final WeakReference<Class<?>> outerType;
<<<<<<< HEAD
        // This should be a list of weak references. For now, assume that all services are Gradle core services and are never collected
        private final List<Class<?>> injectedServicesByType;
        private final List<Class<? extends Annotation>> injectedServicesByAnnotation;

        CachedClass(Class<?> generatedClass, List<Class<?>> injectedServicesByType, List<Class<? extends Annotation>> injectedServicesByAnnotation) {
=======
        // This should be a list of weak references. For now, assume that all service types are Gradle core services and are never collected
        private final List<Class<?>> injectedServices;

        CachedClass(Class<?> type, Class<?> generatedClass, List<Class<?>> injectedServices) {
>>>>>>> e5f027d0
            this.generatedClass = new WeakReference<Class<?>>(generatedClass);
            this.injectedServicesByType = injectedServicesByType;
            this.injectedServicesByAnnotation = injectedServicesByAnnotation;

            // This is expensive to calculate, so cache the result
            Class<?> enclosingClass = type.getEnclosingClass();
            if (enclosingClass != null && !Modifier.isStatic(type.getModifiers())) {
                outerType = new WeakReference<Class<?>>(enclosingClass);
            } else {
                outerType = null;
            }
        }

        @Nullable
        public GeneratedClassImpl asWrapper() {
            // Hold a strong reference to the class, to avoid it being collected while doing this work
            Class<?> generatedClass = this.generatedClass.get();
            if (generatedClass == null) {
                return null;
            }
            return new GeneratedClassImpl(generatedClass, outerType != null ? outerType.get() : null, injectedServicesByType, injectedServicesByAnnotation);
        }
    }

    private static class ClassMetaData {
        private final Map<String, PropertyMetaData> properties = new LinkedHashMap<String, PropertyMetaData>();

        @Nullable
        public PropertyMetaData getProperty(String name) {
            return properties.get(name);
        }

        public PropertyMetaData property(String name) {
            PropertyMetaData property = properties.get(name);
            if (property == null) {
                property = new PropertyMetaData(name);
                properties.put(name, property);
            }
            return property;
        }
    }

    protected static class PropertyMetaData {
        private final String name;
        private final List<Method> getters = new ArrayList<Method>();
        private final List<Method> overridableGetters = new ArrayList<Method>();
        private final List<Method> overridableSetters = new ArrayList<Method>();
        private final List<Method> setters = new ArrayList<Method>();
        private final List<Method> setMethods = new ArrayList<Method>();
        private Method mainGetter;

        private PropertyMetaData(String name) {
            this.name = name;
        }

        @Override
        public String toString() {
            return "[property " + name + "]";
        }

        public String getName() {
            return name;
        }

        public boolean isReadable() {
            return mainGetter != null;
        }

        public Iterable<Method> getOverridableGetters() {
            return overridableGetters;
        }

        public Iterable<Method> getOverridableSetters() {
            return overridableSetters;
        }

        public Class<?> getType() {
            if (mainGetter != null) {
                return mainGetter.getReturnType();
            }
            return setters.get(0).getParameterTypes()[0];
        }

        public Type getGenericType() {
            if (mainGetter != null) {
                return mainGetter.getGenericReturnType();
            }
            return setters.get(0).getGenericParameterTypes()[0];
        }

        public void addGetter(Method method) {
            if (!Modifier.isFinal(method.getModifiers()) && !method.isBridge()) {
                overridableGetters.add(method);
            }
            getters.add(method);
            if (mainGetter == null) {
                mainGetter = method;
            } else if (mainGetter.isBridge() && !method.isBridge()) {
                mainGetter = method;
            }
        }

        public void addSetter(Method method) {
            for (Method setter : setters) {
                if (setter.getParameterTypes()[0].equals(method.getParameterTypes()[0])) {
                    return;
                }
            }
            setters.add(method);
            if (!Modifier.isFinal(method.getModifiers()) && !method.isBridge()) {
                overridableSetters.add(method);
            }
        }

        public void addSetMethod(Method method) {
            setMethods.add(method);
        }
    }

    private interface ClassValidator {
        void validateMethod(Method method, PropertyAccessorType accessorType);
    }

    private static class ClassGenerationHandler {
        void startType(Class<?> type) {
        }

        /**
         * Collect information about an instance method. This is called for all instance methods that are not property getter or setter methods.
         */
        void visitInstanceMethod(Method method) {
        }

        /**
         * Collect information about a property. This is called for all properties of a type.
         */
        void visitProperty(PropertyMetaData property) {
        }

        /**
         * Called when the type has any non-static fields.
         */
        public void hasFields() {
        }

        /**
         * Handler can claim the property, taking responsibility for generating whatever is required to make the property work.
         * Handler is also expected to take care of validation.
         */
        boolean claimProperty(PropertyMetaData property) {
            return false;
        }

        /**
         * Called when another a handler with higher precedence has also claimed the given property.
         */
        void ambiguous(PropertyMetaData property) {
            // No supposed to happen
            throw new UnsupportedOperationException("Multiple matches for " + property.getName());
        }

        void applyTo(ClassInspectionVisitor visitor) {
        }

        void applyTo(ClassGenerationVisitor visitor) {
        }
    }

    private interface UnclaimedPropertyHandler {
        /**
         * Called when no handler has claimed the property.
         */
        void unclaimed(PropertyMetaData property);
    }

    private static class DslMixInPropertyType extends ClassGenerationHandler {
        private final AbstractClassGenerator.ExtensibleTypePropertyHandler extensibleTypeHandler;
        private boolean providesOwnDynamicObject;
        private boolean needDynamicAware;
        private boolean needGroovyObject;
        private final List<PropertyMetaData> mutableProperties = new ArrayList<PropertyMetaData>();
        private final MethodSet actionMethods = new MethodSet();
        private final SetMultimap<String, Method> closureMethods = LinkedHashMultimap.create();

        public DslMixInPropertyType(ExtensibleTypePropertyHandler extensibleTypeHandler) {
            this.extensibleTypeHandler = extensibleTypeHandler;
        }

        @Override
        void startType(Class<?> type) {
            needDynamicAware = !DynamicObjectAware.class.isAssignableFrom(type);
            needGroovyObject = !GroovyObject.class.isAssignableFrom(type);
        }

        @Override
        void visitProperty(PropertyMetaData property) {
            if (property.setters.isEmpty()) {
                return;
            }
            if (Iterable.class.isAssignableFrom(property.getType())) {
                // Currently not supported
                return;
            }
            mutableProperties.add(property);
        }

        @Override
        boolean claimProperty(PropertyMetaData property) {
            if (property.getName().equals("asDynamicObject")) {
                providesOwnDynamicObject = true;
                return true;
            }
            return false;
        }

        @Override
        public void visitInstanceMethod(Method method) {
            Class<?>[] parameterTypes = method.getParameterTypes();
            if (parameterTypes.length > 0 && parameterTypes[parameterTypes.length - 1].equals(Action.class)) {
                actionMethods.add(method);
            } else if (parameterTypes.length > 0 && parameterTypes[parameterTypes.length - 1].equals(Closure.class)) {
                closureMethods.put(method.getName(), method);
            }
        }

        @Override
        void applyTo(ClassInspectionVisitor visitor) {
            if (providesOwnDynamicObject) {
                visitor.providesOwnDynamicObjectImplementation();
            }
        }

        @Override
        void applyTo(ClassGenerationVisitor visitor) {
            if (needDynamicAware) {
                visitor.mixInDynamicAware();
            }
            if (needGroovyObject) {
                visitor.mixInGroovyObject();
            }
            visitor.addDynamicMethods();
            addMissingClosureOverloads(visitor);
            addSetMethods(visitor);
        }

        private void addSetMethods(AbstractClassGenerator.ClassGenerationVisitor visitor) {
            for (PropertyMetaData property : mutableProperties) {
                if (property.setMethods.isEmpty()) {
                    for (Method setter : property.setters) {
                        visitor.addSetMethod(property, setter);
                    }
                } else if (extensibleTypeHandler.conventionProperties.contains(property)) {
                    for (Method setMethod : property.setMethods) {
                        visitor.applyConventionMappingToSetMethod(property, setMethod);
                    }
                }
            }
        }

        private void addMissingClosureOverloads(ClassGenerationVisitor visitor) {
            for (Method method : actionMethods) {
                Method overload = findClosureOverload(method, closureMethods.get(method.getName()));
                if (overload == null) {
                    visitor.addActionMethod(method);
                }
            }
        }

        @Nullable
        private Method findClosureOverload(Method method, Collection<Method> candidates) {
            for (Method candidate : candidates) {
                if (candidate.getParameterTypes().length != method.getParameterTypes().length) {
                    continue;
                }
                boolean matches = true;
                for (int i = 0; matches && i < candidate.getParameterTypes().length - 1; i++) {
                    if (!candidate.getParameterTypes()[i].equals(method.getParameterTypes()[i])) {
                        matches = false;
                    }
                }
                if (matches) {
                    return candidate;
                }
            }
            return null;
        }
    }

    private static class ExtensibleTypePropertyHandler extends ClassGenerationHandler implements UnclaimedPropertyHandler {
        private Class<?> type;
        private Class<?> noMappingClass;
        private boolean conventionAware;
        private boolean extensible;
        private boolean hasExtensionAwareImplementation;
        private final List<PropertyMetaData> conventionProperties = new ArrayList<PropertyMetaData>();

        @Override
        void startType(Class<?> type) {
            this.type = type;
            extensible = JavaPropertyReflectionUtil.getAnnotation(type, NonExtensible.class) == null;

            noMappingClass = Object.class;
            for (Class<?> c = type; c != null && noMappingClass == Object.class; c = c.getSuperclass()) {
                if (c.getAnnotation(NoConventionMapping.class) != null) {
                    noMappingClass = c;
                }
            }

            conventionAware = extensible && noMappingClass != type;
        }

        @Override
        boolean claimProperty(PropertyMetaData property) {
            if (extensible) {
                if (property.getName().equals("extensions")) {
                    for (Method getter : property.getOverridableGetters()) {
                        if (Modifier.isAbstract(getter.getModifiers())) {
                            return true;
                        }
                    }
                    hasExtensionAwareImplementation = true;
                    return true;
                }
                if (property.getName().equals("conventionMapping") || property.getName().equals("convention")) {
                    return true;
                }
            }

            return false;
        }

        @Override
        public void unclaimed(PropertyMetaData property) {
            for (Method getter : property.getOverridableGetters()) {
                if (!getter.getDeclaringClass().isAssignableFrom(noMappingClass)) {
                    conventionProperties.add(property);
                    break;
                }
            }
        }

        @Override
        void applyTo(ClassInspectionVisitor visitor) {
            if (extensible) {
                visitor.mixInExtensible();
            }
            if (conventionAware) {
                visitor.mixInConventionAware();
            }
        }

        @Override
        void applyTo(ClassGenerationVisitor visitor) {
            if (extensible && !hasExtensionAwareImplementation) {
                visitor.addExtensionsProperty();
            }
            if (conventionAware && !IConventionAware.class.isAssignableFrom(type)) {
                visitor.mixInConventionAware();
            }
            for (PropertyMetaData property : conventionProperties) {
                visitor.applyConventionMappingToProperty(property);
                for (Method getter : property.getOverridableGetters()) {
                    visitor.applyConventionMappingToGetter(property, getter);
                }
                for (Method setter : property.getOverridableSetters()) {
                    visitor.applyConventionMappingToSetter(property, setter);
                }
            }
        }
    }

    private static class ManagedTypeHandler extends ClassGenerationHandler {
        private final List<PropertyMetaData> properties = new ArrayList<>();
        private boolean hasFields;

        @Override
        public void hasFields() {
            hasFields = true;
        }

        @Override
        boolean claimProperty(PropertyMetaData property) {
            for (Method getter : property.getters) {
                if (!Modifier.isAbstract(getter.getModifiers())) {
                    return false;
                }
            }
            for (Method setter : property.setters) {
                if (!Modifier.isAbstract(setter.getModifiers())) {
                    return false;
                }
            }
            if (property.setters.isEmpty()) {
                return false;
            }
            properties.add(property);
            return true;
        }

        @Override
        void applyTo(ClassInspectionVisitor visitor) {
            if (!hasFields) {
                visitor.mixInManaged();
            }
        }

        @Override
        void applyTo(ClassGenerationVisitor visitor) {
            for (PropertyMetaData property : properties) {
                visitor.applyManagedStateToProperty(property);
                for (Method getter : property.getters) {
                    visitor.applyManagedStateToGetter(property, getter);
                }
                for (Method setter : property.setters) {
                    visitor.applyManagedStateToSetter(property, setter);
                }
            }
            if (!hasFields) {
                visitor.addManagedMethods(properties);
            }
        }
    }

    private static class PropertyTypePropertyHandler extends ClassGenerationHandler {
        private final List<PropertyMetaData> propertyTyped = new ArrayList<PropertyMetaData>();

        @Override
        boolean claimProperty(PropertyMetaData property) {
            if (property.isReadable() && isModelProperty(property)) {
                propertyTyped.add(property);
                return true;
            }
            return false;
        }

        @Override
        void applyTo(ClassGenerationVisitor visitor) {
            for (PropertyMetaData property : propertyTyped) {
                visitor.addPropertySetters(property, property.mainGetter);
            }
        }

        private boolean isModelProperty(PropertyMetaData property) {
            return Property.class.isAssignableFrom(property.getType()) ||
                    HasMultipleValues.class.isAssignableFrom(property.getType()) ||
                    MapProperty.class.isAssignableFrom(property.getType());
        }
    }

    private static class InjectionAnnotationValidator implements ClassValidator {
        private final Set<Class<? extends Annotation>> annotationTypes;

        InjectionAnnotationValidator(Set<Class<? extends Annotation>> annotationTypes) {
            this.annotationTypes = annotationTypes;
        }

        @Override
        public void validateMethod(Method method, PropertyAccessorType accessorType) {
            List<Class<? extends Annotation>> matches = new ArrayList<Class<? extends Annotation>>();
            validateMethod(method, accessorType, Inject.class, matches);
            for (Class<? extends Annotation> annotationType : annotationTypes) {
                validateMethod(method, accessorType, annotationType, matches);
            }
            if (matches.size() > 1) {
                TreeFormatter formatter = new TreeFormatter();
                formatter.node("Cannot use ");
                formatter.appendAnnotation(matches.get(0));
                formatter.append(" and ");
                formatter.appendAnnotation(matches.get(1));
                formatter.append(" annotations together on method ");
                formatter.appendMethod(method);
                formatter.append(".");
                throw new IllegalArgumentException(formatter.toString());
            }
        }

        private void validateMethod(Method method, PropertyAccessorType accessorType, Class<? extends Annotation> annotationType, List<Class<? extends Annotation>> matches) {
            if (method.getAnnotation(annotationType) == null) {
                return;
            }
            matches.add(annotationType);
            if (Modifier.isStatic(method.getModifiers())) {
                TreeFormatter formatter = new TreeFormatter();
                formatter.node("Cannot use ");
                formatter.appendAnnotation(annotationType);
                formatter.append(" annotation on method ");
                formatter.appendMethod(method);
                formatter.append(" as it is static.");
                throw new IllegalArgumentException(formatter.toString());
            }
            if (accessorType != PropertyAccessorType.GET_GETTER) {
                TreeFormatter formatter = new TreeFormatter();
                formatter.node("Cannot use ");
                formatter.appendAnnotation(annotationType);
                formatter.append(" annotation on method ");
                formatter.appendMethod(method);
                formatter.append(" as it is not a property getter.");
                throw new IllegalArgumentException(formatter.toString());
            }
            if (Modifier.isFinal(method.getModifiers())) {
                TreeFormatter formatter = new TreeFormatter();
                formatter.node("Cannot use ");
                formatter.appendAnnotation(annotationType);
                formatter.append(" annotation on method ");
                formatter.appendMethod(method);
                formatter.append(" as it is final.");
                throw new IllegalArgumentException(formatter.toString());
            }
            if (!Modifier.isPublic(method.getModifiers()) && !Modifier.isProtected(method.getModifiers())) {
                TreeFormatter formatter = new TreeFormatter();
                formatter.node("Cannot use ");
                formatter.appendAnnotation(annotationType);
                formatter.append(" annotation on method ");
                formatter.appendMethod(method);
                formatter.append(" as it is not public or protected.");
                throw new IllegalArgumentException(formatter.toString());
            }
        }
    }

    private static class ServicesPropertyHandler extends ClassGenerationHandler {
        private boolean hasServicesProperty;

        @Override
        public boolean claimProperty(PropertyMetaData property) {
            if (property.getName().equals("services") && property.isReadable() && ServiceRegistry.class.isAssignableFrom(property.getType())) {
                hasServicesProperty = true;
                return true;
            }
            return false;
        }

        @Override
        void applyTo(ClassInspectionVisitor visitor) {
            if (hasServicesProperty) {
                visitor.providesOwnServicesImplementation();
            }
        }
    }

    private static abstract class AbstractInjectedPropertyHandler extends ClassGenerationHandler {
        final Class<? extends Annotation> annotation;
        final List<PropertyMetaData> serviceInjectionProperties = new ArrayList<PropertyMetaData>();

        public AbstractInjectedPropertyHandler(Class<? extends Annotation> annotation) {
            this.annotation = annotation;
        }

        @Override
        public boolean claimProperty(PropertyMetaData property) {
            for (Method method : property.getters) {
                if (method.getAnnotation(annotation) != null) {
                    serviceInjectionProperties.add(property);
                    return true;
                }
            }
            return false;
        }

        @Override
        void ambiguous(PropertyMetaData property) {
            for (Method method : property.getters) {
                if (method.getAnnotation(annotation) != null) {
                    TreeFormatter formatter = new TreeFormatter();
                    formatter.node("Cannot use ");
                    formatter.appendAnnotation(annotation);
                    formatter.append(" annotation on method ");
                    formatter.appendMethod(method);
                    formatter.append(".");
                    throw new IllegalArgumentException(formatter.toString());
                }
            }
            super.ambiguous(property);
        }

        @Override
        void applyTo(ClassInspectionVisitor visitor) {
            if (!serviceInjectionProperties.isEmpty()) {
                visitor.mixInServiceInjection();
            }
        }

        public List<Class<?>> getInjectedServices() {
            ImmutableList.Builder<Class<?>> services = ImmutableList.builderWithExpectedSize(serviceInjectionProperties.size());
            for (PropertyMetaData property : serviceInjectionProperties) {
                services.add(property.getType());
            }
            return services.build();
        }

        public boolean isUsed() {
            return !serviceInjectionProperties.isEmpty();
        }

        public Class<? extends Annotation> getAnnotation() {
            return annotation;
        }
    }

    private static class InjectAnnotationPropertyHandler extends AbstractInjectedPropertyHandler {
        public InjectAnnotationPropertyHandler() {
            super(Inject.class);
        }

        @Override
        public void applyTo(ClassGenerationVisitor visitor) {
            for (PropertyMetaData property : serviceInjectionProperties) {
                visitor.applyServiceInjectionToProperty(property);
                for (Method getter : property.getOverridableGetters()) {
                    visitor.applyServiceInjectionToGetter(property, getter);
                }
                for (Method setter : property.getOverridableSetters()) {
                    visitor.applyServiceInjectionToSetter(property, setter);
                }
            }
        }
    }

    private static class CustomInjectAnnotationPropertyHandler extends AbstractInjectedPropertyHandler {
        public CustomInjectAnnotationPropertyHandler(Class<? extends Annotation> injectAnnotation) {
            super(injectAnnotation);
        }

        @Override
        public void applyTo(ClassGenerationVisitor visitor) {
            for (PropertyMetaData property : serviceInjectionProperties) {
                visitor.applyServiceInjectionToProperty(property);
                for (Method getter : property.getOverridableGetters()) {
                    visitor.applyServiceInjectionToGetter(property, annotation, getter);
                }
                for (Method setter : property.getOverridableSetters()) {
                    visitor.applyServiceInjectionToSetter(property, annotation, setter);
                }
            }
        }
    }

    private static class DisabledAnnotationValidator implements ClassValidator {
        private final Class<? extends Annotation> annotation;

        public DisabledAnnotationValidator(Class<? extends Annotation> annotation) {
            this.annotation = annotation;
        }

        @Override
        public void validateMethod(Method method, PropertyAccessorType accessorType) {
            if (method.getAnnotation(annotation) != null) {
                TreeFormatter formatter = new TreeFormatter();
                formatter.node("Cannot use ");
                formatter.appendAnnotation(annotation);
                formatter.append(" annotation on method ");
                formatter.appendMethod(method);
                formatter.append(".");

                throw new IllegalArgumentException(formatter.toString());
            }
        }
    }

    protected interface ClassInspectionVisitor {
        void mixInExtensible();

        void mixInConventionAware();

        void providesOwnDynamicObjectImplementation();

        void providesOwnServicesImplementation();

        void mixInManaged();

        void mixInServiceInjection();

        ClassGenerationVisitor builder();
    }

    protected interface ClassGenerationVisitor {
        void addConstructor(Constructor<?> constructor);

        void addDefaultConstructor();

        void mixInDynamicAware();

        void mixInConventionAware();

        void mixInGroovyObject();

        void addDynamicMethods();

        void addExtensionsProperty();

        void applyServiceInjectionToProperty(PropertyMetaData property);

        void applyServiceInjectionToGetter(PropertyMetaData property, Method getter);

        void applyServiceInjectionToSetter(PropertyMetaData property, Method setter);

        void applyServiceInjectionToGetter(PropertyMetaData property, Class<? extends Annotation> annotation, Method getter);

        void applyServiceInjectionToSetter(PropertyMetaData property, Class<? extends Annotation> annotation, Method setter);

        void applyManagedStateToProperty(PropertyMetaData property);

        void applyManagedStateToGetter(PropertyMetaData property, Method getter);

        void applyManagedStateToSetter(PropertyMetaData property, Method setter);

        void addManagedMethods(List<PropertyMetaData> properties);

        void applyConventionMappingToProperty(PropertyMetaData property);

        void applyConventionMappingToGetter(PropertyMetaData property, Method getter);

        void applyConventionMappingToSetter(PropertyMetaData property, Method setter);

        void applyConventionMappingToSetMethod(PropertyMetaData property, Method metaMethod);

        void addSetMethod(PropertyMetaData propertyMetaData, Method setter);

        void addActionMethod(Method method);

        void addPropertySetters(PropertyMetaData property, Method getter);

        Class<?> generate() throws Exception;
    }
}<|MERGE_RESOLUTION|>--- conflicted
+++ resolved
@@ -183,18 +183,13 @@
             throw new ClassGenerationException(formatter.toString(), e);
         }
 
-<<<<<<< HEAD
         ImmutableList.Builder<Class<? extends Annotation>> injectedServicesByAnnotation = ImmutableList.builder();
         for (CustomInjectAnnotationPropertyHandler handler : customAnnotationPropertyHandlers) {
             if (handler.isUsed()) {
                 injectedServicesByAnnotation.add(handler.getAnnotation());
             }
         }
-        CachedClass cachedClass = new CachedClass(subclass, injectionHandler.getInjectedServices(), injectedServicesByAnnotation.build());
-=======
-        List<Class<?>> injectedServices = injectionHandler.getInjectedServices();
-        CachedClass cachedClass = new CachedClass(type, subclass, injectedServices);
->>>>>>> e5f027d0
+        CachedClass cachedClass = new CachedClass(type, subclass, injectionHandler.getInjectedServices(), injectedServicesByAnnotation.build());
         cache.put(type, cachedClass);
         cache.put(subclass, cachedClass);
         return cachedClass.asWrapper();
@@ -410,18 +405,11 @@
         // Keep a weak reference to the generated class, to allow it to be collected
         private final WeakReference<Class<?>> generatedClass;
         private final WeakReference<Class<?>> outerType;
-<<<<<<< HEAD
         // This should be a list of weak references. For now, assume that all services are Gradle core services and are never collected
         private final List<Class<?>> injectedServicesByType;
         private final List<Class<? extends Annotation>> injectedServicesByAnnotation;
 
-        CachedClass(Class<?> generatedClass, List<Class<?>> injectedServicesByType, List<Class<? extends Annotation>> injectedServicesByAnnotation) {
-=======
-        // This should be a list of weak references. For now, assume that all service types are Gradle core services and are never collected
-        private final List<Class<?>> injectedServices;
-
-        CachedClass(Class<?> type, Class<?> generatedClass, List<Class<?>> injectedServices) {
->>>>>>> e5f027d0
+        CachedClass(Class<?> type, Class<?> generatedClass, List<Class<?>> injectedServicesByType, List<Class<? extends Annotation>> injectedServicesByAnnotation) {
             this.generatedClass = new WeakReference<Class<?>>(generatedClass);
             this.injectedServicesByType = injectedServicesByType;
             this.injectedServicesByAnnotation = injectedServicesByAnnotation;
