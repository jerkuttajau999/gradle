import org.gradle.api.internal.GradleInternal
import org.gradle.build.ClasspathManifest
import org.gradle.build.DefaultJavaInstallation
import org.gradle.internal.jvm.Jvm
import org.gradle.jvm.toolchain.internal.JavaInstallationProbe
import org.gradle.plugins.compile.AvailableJavaInstallations
import org.gradle.testing.DistributionTest
import org.gradle.BuildEnvironment.isCiServer

import java.util.concurrent.Callable
import java.util.jar.Attributes

apply { plugin("groovy") }
apply { plugin("gradle-compile") }

val base = the<BasePluginConvention>()
val java = the<JavaPluginConvention>()

base.archivesBaseName = "gradle-${name.replace(Regex("\\p{Upper}")) { "-${it.value.toLowerCase()}" }}"

java.sourceCompatibility = JavaVersion.VERSION_1_7

val javaInstallationProbe = (gradle as GradleInternal).services.get(JavaInstallationProbe::class.java)

val compileTasks by extra { tasks.matching { it is JavaCompile || it is GroovyCompile } }
val testTasks by extra { tasks.withType<Test>() }
val generatedResourcesDir by extra { file("$buildDir/generated-resources/main") }
val generatedTestResourcesDir by extra { file("$buildDir/generated-resources/test") }
val jarTasks by extra { tasks.withType<Jar>() }
val javaInstallationForTest = rootProject.the<AvailableJavaInstallations>().javaInstallationForTest

dependencies {
    val testCompile by configurations
    testCompile(library("junit"))
    testCompile(library("groovy"))
    testCompile(testLibrary("spock"))
    testLibraries("jmock").forEach { testCompile(it) }

    components {
        withModule("org.spockframework:spock-core") {
            allVariants {
                withDependencyConstraints {
                    filter { it.group == "org.objenesis" }.forEach {
                        it.version { prefer("1.2") }
                        it.because("1.2 is required by Gradle and part of the distribution")
                    }
                }
            }
        }
    }
}

val classpathManifest by tasks.creating(ClasspathManifest::class)

java.sourceSets["main"].output.dir(mapOf("builtBy" to classpathManifest), generatedResourcesDir)

<<<<<<< HEAD
class CiEnvironmentProvider(private val isCiServer: Boolean, private val test: Test, private val rootProject: Project) : CommandLineArgumentProvider, Named {
    override fun getName() = "ciEnvironment"

=======
class CiEnvironmentProvider(private val test: Test, private val rootProject: Project) : CommandLineArgumentProvider {
>>>>>>> 241848f0
    override fun asArguments(): Iterable<String> {
        return if (isCiServer) {
            mapOf(
                "org.gradle.test.maxParallelForks" to test.maxParallelForks,
                "org.gradle.ci.agentCount" to 2,
                "org.gradle.ci.agentNum" to rootProject.extra["agentNum"]
            ).map {
                "-D${it.key}=${it.value}"
            }
        } else {
            listOf()
        }
    }
}

testTasks.all {
    maxParallelForks = rootProject.extra["maxParallelForks"] as Int
    jvmArgumentProviders.add(CiEnvironmentProvider(this, rootProject))
    executable = Jvm.forHome(javaInstallationForTest.javaHome).javaExecutable.absolutePath
    environment["JAVA_HOME"] = javaInstallationForTest.javaHome.absolutePath
    if (javaInstallationForTest.javaVersion.isJava7) {
        // enable class unloading
        jvmArgs("-XX:+UseConcMarkSweepGC", "-XX:+CMSClassUnloadingEnabled")
    }
    // Includes JVM vendor and major version
    inputs.property("javaInstallation", javaInstallationForTest.displayName)
    doFirst {
        if (isCiServer) {
            println("maxParallelForks for '$path' is $maxParallelForks")
        }
    }
}

jarTasks.all {
    version = rootProject.extra["baseVersion"] as String
    manifest.attributes(mapOf(
        Attributes.Name.IMPLEMENTATION_TITLE.toString() to "Gradle",
        Attributes.Name.IMPLEMENTATION_VERSION.toString() to version))
}

apply {
    plugin("test-fixtures")

    if (file("src/integTest").isDirectory) {
        from("$rootDir/gradle/integTest.gradle.kts")
    }

    if (file("src/crossVersionTest").isDirectory) {
        from("$rootDir/gradle/crossVersionTest.gradle")
    }

    if (file("src/performanceTest").isDirectory) {
        plugin("performance-test")
    }

    if (file("src/jmh").isDirectory) {
        from("$rootDir/gradle/jmh.gradle")
    }

    from("$rootDir/gradle/distributionTesting.gradle.kts")
    from("$rootDir/gradle/intTestImage.gradle")
}

val compileAll by tasks.creating {
    dependsOn(compileTasks)
}<|MERGE_RESOLUTION|>--- conflicted
+++ resolved
@@ -54,13 +54,9 @@
 
 java.sourceSets["main"].output.dir(mapOf("builtBy" to classpathManifest), generatedResourcesDir)
 
-<<<<<<< HEAD
-class CiEnvironmentProvider(private val isCiServer: Boolean, private val test: Test, private val rootProject: Project) : CommandLineArgumentProvider, Named {
+class CiEnvironmentProvider(private val test: Test, private val rootProject: Project) : CommandLineArgumentProvider, Named {
     override fun getName() = "ciEnvironment"
 
-=======
-class CiEnvironmentProvider(private val test: Test, private val rootProject: Project) : CommandLineArgumentProvider {
->>>>>>> 241848f0
     override fun asArguments(): Iterable<String> {
         return if (isCiServer) {
             mapOf(
